--- conflicted
+++ resolved
@@ -1,8 +1,6 @@
-<<<<<<< HEAD
 *1.6.1_rc1* (March 22, 2009)
-=======
+
 * `Element#update` now takes care of SCRIPT elements in IE. [#573 state:resolved] (Martin, Tobie Langel, kangax)
->>>>>>> 71a86633
 
 * Remove unused local variables from `Element.extend`. Fix one of the form tests to remove `_extendedByPrototype` by setting it to `undefined` rather than `false` (`_extendedByPrototype` being `false` does not force `Element.extend` to re-extend element). (T.J. Crowder, kangax)
 
